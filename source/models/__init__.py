--- conflicted
+++ resolved
@@ -1,11 +1,8 @@
 from source.models.example_model import InkDetector
 from source.models.unet import UNet
-<<<<<<< HEAD
-from source.models.effnet import EffNet
-=======
 from source.models.pvt import PVTTiny, PVTSmall, PVTMedium, PVTLarge
 from source.models.resnet import ResNet34Unet, ResNet50Unet
->>>>>>> 9383464c
+from source.models.effnet import EffNet
 
 from source.helpers.dataset import VesuviusOriginalDataSet, UnetVesuviusDataset, EffNetVesuviusDataset
 
@@ -18,12 +15,6 @@
         "model": UNet,
         "dataset": UnetVesuviusDataset,
     },
-<<<<<<< HEAD
-    "EffNet": {
-        "model": EffNet,
-        "dataset": EffNetVesuviusDataset,
-    }
-=======
     "PVTTiny": {
         "model": PVTTiny,
         "dataset": UnetVesuviusDataset,
@@ -48,5 +39,8 @@
         "model": ResNet50Unet,
         "dataset": UnetVesuviusDataset,
     },
->>>>>>> 9383464c
+    "EffNet": {
+        "model": EffNet,
+        "dataset": EffNetVesuviusDataset,
+    }
 }